--- conflicted
+++ resolved
@@ -859,11 +859,8 @@
             assert_rank_comment,
         "tf.assert_rank_in":
             assert_rank_comment,
-<<<<<<< HEAD
-=======
         "tf.contrib.layers.layer_norm":
             contrib_layers_layer_norm_comment,
->>>>>>> a071e843
         "tf.contrib.summary.all_summary_ops":
             contrib_summary_comment,
         "tf.contrib.summary.audio":
