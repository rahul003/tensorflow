package(default_visibility = ["//tensorflow:internal"])

licenses(["notice"])  # Apache 2.0

exports_files(["LICENSE"])

load("//tensorflow:tensorflow.bzl", "py_test")

py_test(
    name = "batch_dataset_op_test",
    size = "small",
    srcs = ["batch_dataset_op_test.py"],
    srcs_version = "PY2AND3",
    tags = ["no_pip"],
    deps = [
        ":dataset_serialization_test",
        "//tensorflow/contrib/data/python/ops:dataset_ops",
        "//tensorflow/contrib/data/python/ops:transformation_ops",
        "//tensorflow/python:array_ops",
        "//tensorflow/python:client_testlib",
        "//tensorflow/python:constant_op",
        "//tensorflow/python:dtypes",
        "//tensorflow/python:errors",
        "//tensorflow/python:math_ops",
        "//tensorflow/python:sparse_tensor",
        "//tensorflow/python:string_ops",
        "//tensorflow/python:tensor_shape",
        "//tensorflow/python:util",
        "//third_party/py/numpy",
    ],
)

py_test(
    name = "bucketing_test",
    size = "small",
    srcs = ["bucketing_test.py"],
    srcs_version = "PY2AND3",
    deps = [
        "//tensorflow/contrib/data/python/ops:dataset_ops",
        "//tensorflow/contrib/data/python/ops:transformation_ops",
        "//tensorflow/python:array_ops",
        "//tensorflow/python:client_testlib",
        "//tensorflow/python:constant_op",
        "//tensorflow/python:dtypes",
        "//tensorflow/python:errors",
        "//tensorflow/python:framework_ops",
        "//tensorflow/python:math_ops",
        "//tensorflow/python:string_ops",
        "//tensorflow/python:tensor_shape",
        "//third_party/py/numpy",
    ],
)

py_test(
    name = "cache_dataset_op_test",
    size = "small",
    srcs = ["cache_dataset_op_test.py"],
    srcs_version = "PY2AND3",
    deps = [
        "//tensorflow/contrib/data/python/ops:dataset_ops",
        "//tensorflow/python:array_ops",
        "//tensorflow/python:client_testlib",
        "//tensorflow/python:constant_op",
        "//tensorflow/python:dtypes",
        "//tensorflow/python:errors",
        "//tensorflow/python:variables",
        "//tensorflow/python/data/ops:iterator_ops",
        "//third_party/py/numpy",
    ],
)

py_test(
    name = "concatenate_dataset_op_test",
    size = "small",
    srcs = ["concatenate_dataset_op_test.py"],
    srcs_version = "PY2AND3",
    deps = [
        "//tensorflow/contrib/data/python/ops:dataset_ops",
        "//tensorflow/contrib/data/python/ops:iterator_ops",
        "//tensorflow/python:client_testlib",
        "//tensorflow/python:errors",
        "//tensorflow/python:framework_ops",
        "//tensorflow/python:tensor_shape",
        "//tensorflow/python:training",
        "//tensorflow/python/data/util:nest",
        "//third_party/py/numpy",
    ],
)

py_test(
    name = "dataset_constructor_op_test",
    size = "small",
    srcs = ["dataset_constructor_op_test.py"],
    srcs_version = "PY2AND3",
    tags = [
        "manual",
        "nomac",  # b/62040583
    ],
    deps = [
        "//tensorflow/contrib/data/python/ops:dataset_ops",
        "//tensorflow/contrib/data/python/ops:iterator_ops",
        "//tensorflow/contrib/data/python/ops:transformation_ops",
        "//tensorflow/core:protos_all_py",
        "//tensorflow/python:array_ops",
        "//tensorflow/python:client_testlib",
        "//tensorflow/python:dtypes",
        "//tensorflow/python:errors",
        "//tensorflow/python:framework_ops",
        "//tensorflow/python:math_ops",
        "//tensorflow/python:resource_variable_ops",
        "//tensorflow/python:session",
        "//tensorflow/python:sparse_tensor",
        "//tensorflow/python:training",
        "//tensorflow/python/data/util:nest",
        "//third_party/py/numpy",
    ],
)

py_library(
    name = "dataset_serialization_test",
    testonly = 1,
    srcs = [
        "dataset_serialization_test_base.py",
    ],
    srcs_version = "PY2AND3",
    visibility = ["//visibility:private"],
    deps = [
        "//tensorflow/contrib/data/python/ops:iterator_ops",
        "//tensorflow/python:errors",
        "//tensorflow/python:framework_ops",
        "//tensorflow/python:platform",
        "//tensorflow/python:training",
        "//tensorflow/python:util",
        "//third_party/py/numpy",
    ],
)

py_test(
    name = "filter_dataset_op_test",
    size = "small",
    srcs = ["filter_dataset_op_test.py"],
    srcs_version = "PY2AND3",
    deps = [
        "//tensorflow/contrib/data/python/ops:dataset_ops",
        "//tensorflow/python:array_ops",
        "//tensorflow/python:client_testlib",
        "//tensorflow/python:dtypes",
        "//tensorflow/python:errors",
        "//tensorflow/python:functional_ops",
        "//tensorflow/python:math_ops",
        "//third_party/py/numpy",
    ],
)

py_test(
    name = "flat_map_dataset_op_test",
    size = "small",
    srcs = ["flat_map_dataset_op_test.py"],
    srcs_version = "PY2AND3",
    deps = [
        "//tensorflow/contrib/data/python/ops:dataset_ops",
        "//tensorflow/python:array_ops",
        "//tensorflow/python:client_testlib",
        "//tensorflow/python:dtypes",
        "//tensorflow/python:errors",
        "//tensorflow/python:session",
        "//tensorflow/python:training",
        "//third_party/py/numpy",
    ],
)

py_test(
    name = "interleave_dataset_op_test",
    size = "small",
    srcs = ["interleave_dataset_op_test.py"],
    srcs_version = "PY2AND3",
    tags = [
        "manual",  # b/67958761
    ],
    deps = [
        "//tensorflow/contrib/data/python/ops:dataset_ops",
        "//tensorflow/contrib/data/python/ops:transformation_ops",
        "//tensorflow/python:array_ops",
        "//tensorflow/python:client",
        "//tensorflow/python:client_testlib",
        "//tensorflow/python:dtypes",
        "//tensorflow/python:errors",
        "//tensorflow/python:math_ops",
        "//tensorflow/python:script_ops",
        "//tensorflow/python:training",
        "//third_party/py/numpy",
    ],
)

py_test(
    name = "iterator_ops_cluster_test",
    size = "small",
    srcs = ["iterator_ops_cluster_test.py"],
    srcs_version = "PY2AND3",
    tags = ["no_windows"],
    deps = [
        "//tensorflow/contrib/data/python/ops:dataset_ops",
        "//tensorflow/core:protos_all_py",
        "//tensorflow/python:array_ops",
        "//tensorflow/python:client_testlib",
        "//tensorflow/python:dtypes",
        "//tensorflow/python:errors",
        "//tensorflow/python:framework_ops",
        "//tensorflow/python:framework_test_lib",
        "//tensorflow/python:function",
        "//tensorflow/python:functional_ops",
        "//tensorflow/python:session",
        "//tensorflow/python/data/ops:iterator_ops",
    ],
)

py_test(
    name = "iterator_ops_test",
    size = "small",
    srcs = ["iterator_ops_test.py"],
    srcs_version = "PY2AND3",
    deps = [
        "//tensorflow/contrib/data/python/ops:dataset_ops",
        "//tensorflow/contrib/data/python/ops:readers",
        "//tensorflow/core:protos_all_py",
        "//tensorflow/python:array_ops",
        "//tensorflow/python:client_testlib",
        "//tensorflow/python:constant_op",
        "//tensorflow/python:dataset_ops_gen",
        "//tensorflow/python:dtypes",
        "//tensorflow/python:errors",
        "//tensorflow/python:framework_ops",
        "//tensorflow/python:framework_test_lib",
        "//tensorflow/python:function",
        "//tensorflow/python:functional_ops",
        "//tensorflow/python:gradients",
        "//tensorflow/python:io_ops",
        "//tensorflow/python:math_ops",
        "//tensorflow/python:parsing_ops",
        "//tensorflow/python:script_ops",
        "//tensorflow/python:session",
        "//tensorflow/python:training",
        "//tensorflow/python/data/ops:iterator_ops",
        "//third_party/py/numpy",
    ],
)

py_test(
    name = "list_files_dataset_op_test",
    size = "small",
    srcs = ["list_files_dataset_op_test.py"],
    srcs_version = "PY2AND3",
    deps = [
        "//tensorflow/contrib/data/python/ops:dataset_ops",
        "//tensorflow/python:array_ops",
        "//tensorflow/python:client_testlib",
        "//tensorflow/python:dtypes",
        "//tensorflow/python:errors",
        "//tensorflow/python:util",
    ],
)

py_test(
    name = "map_dataset_op_test",
    size = "small",
    srcs = ["map_dataset_op_test.py"],
    srcs_version = "PY2AND3",
    deps = [
        "//tensorflow/contrib/data/python/ops:dataset_ops",
        "//tensorflow/contrib/data/python/ops:iterator_ops",
        "//tensorflow/contrib/data/python/ops:transformation_ops",
        "//tensorflow/python:array_ops",
        "//tensorflow/python:client_testlib",
        "//tensorflow/python:constant_op",
        "//tensorflow/python:data_flow_ops",
        "//tensorflow/python:dtypes",
        "//tensorflow/python:errors",
        "//tensorflow/python:framework_ops",
        "//tensorflow/python:functional_ops",
        "//tensorflow/python:io_ops",
        "//tensorflow/python:lookup_ops",
        "//tensorflow/python:math_ops",
        "//tensorflow/python:random_ops",
        "//tensorflow/python:script_ops",
        "//tensorflow/python:string_ops",
        "//tensorflow/python:training",
        "//tensorflow/python:util",
        "//tensorflow/python:variable_scope",
        "//third_party/py/numpy",
    ],
)

py_test(
    name = "range_dataset_op_test",
    size = "small",
    srcs = ["range_dataset_op_test.py"],
    srcs_version = "PY2AND3",
    deps = [
        "//tensorflow/contrib/data/python/ops:dataset_ops",
        "//tensorflow/contrib/data/python/ops:iterator_ops",
        "//tensorflow/contrib/data/python/ops:transformation_ops",
        "//tensorflow/python:array_ops",
        "//tensorflow/python:client_testlib",
        "//tensorflow/python:constant_op",
        "//tensorflow/python:dataset_ops_gen",
        "//tensorflow/python:dtypes",
        "//tensorflow/python:errors",
        "//tensorflow/python:framework_ops",
        "//tensorflow/python:io_ops",
        "//tensorflow/python:parsing_ops",
        "//tensorflow/python:platform",
        "//tensorflow/python:tensor_shape",
        "//tensorflow/python:training",
        "//tensorflow/python:variables",
        "//tensorflow/python/data/ops:iterator_ops",
    ],
)

py_test(
    name = "reader_dataset_ops_test",
    size = "small",
    srcs = ["reader_dataset_ops_test.py"],
    srcs_version = "PY2AND3",
    deps = [
        "//tensorflow/contrib/data/python/ops:iterator_ops",
        "//tensorflow/contrib/data/python/ops:readers",
        "//tensorflow/core:protos_all_py",
        "//tensorflow/python:array_ops",
        "//tensorflow/python:client_testlib",
        "//tensorflow/python:constant_op",
        "//tensorflow/python:dataset_ops_gen",
        "//tensorflow/python:dtypes",
        "//tensorflow/python:errors",
        "//tensorflow/python:framework_ops",
        "//tensorflow/python:io_ops",
        "//tensorflow/python:lib",
        "//tensorflow/python:parsing_ops",
        "//tensorflow/python:tensor_shape",
        "//tensorflow/python:training",
        "//tensorflow/python:util",
        "//tensorflow/python/data/ops:iterator_ops",
    ],
)

py_test(
    name = "resample_test",
    size = "medium",
    srcs = ["resample_test.py"],
    shard_count = 2,
    srcs_version = "PY2AND3",
    tags = ["noasan"],
    deps = [
        "//tensorflow/contrib/data/python/ops:dataset_ops",
        "//tensorflow/contrib/data/python/ops:transformation_ops",
        "//tensorflow/python:client_testlib",
        "//tensorflow/python:errors",
        "//tensorflow/python:string_ops",
        "//tensorflow/python:util",
        "//third_party/py/numpy",
    ],
)

py_test(
    name = "sequence_dataset_op_test",
    size = "small",
    srcs = ["sequence_dataset_op_test.py"],
    srcs_version = "PY2AND3",
    deps = [
        ":dataset_serialization_test",
        "//tensorflow/contrib/data/python/ops:dataset_ops",
        "//tensorflow/python:array_ops",
        "//tensorflow/python:client_testlib",
        "//tensorflow/python:dtypes",
        "//tensorflow/python:errors",
        "//third_party/py/numpy",
    ],
)

py_test(
    name = "shard_dataset_op_test",
    size = "small",
    srcs = ["shard_dataset_op_test.py"],
    srcs_version = "PY2AND3",
    deps = [
        "//tensorflow/contrib/data/python/ops:dataset_ops",
        "//tensorflow/python:client_testlib",
        "//tensorflow/python:errors",
    ],
)

py_test(
    name = "shuffle_dataset_op_test",
    size = "small",
    srcs = ["shuffle_dataset_op_test.py"],
    srcs_version = "PY2AND3",
    deps = [
        "//tensorflow/contrib/data/python/ops:dataset_ops",
        "//tensorflow/contrib/data/python/ops:iterator_ops",
        "//tensorflow/python:array_ops",
        "//tensorflow/python:client_testlib",
        "//tensorflow/python:constant_op",
        "//tensorflow/python:dtypes",
        "//tensorflow/python:errors",
        "//tensorflow/python:framework_ops",
        "//tensorflow/python:platform",
        "//tensorflow/python:training",
        "//tensorflow/python/data/ops:dataset_ops",
        "//tensorflow/python/data/ops:iterator_ops",
        "//third_party/py/numpy",
    ],
)

py_test(
    name = "sql_dataset_op_test",
    size = "small",
    srcs = ["sql_dataset_op_test.py"],
    srcs_version = "PY2AND3",
    deps = [
        "//tensorflow/contrib/data/python/ops:readers",
        "//tensorflow/python:array_ops",
        "//tensorflow/python:client_testlib",
        "//tensorflow/python:dtypes",
        "//tensorflow/python:errors",
    ],
)

py_test(
    name = "zip_dataset_op_test",
    size = "small",
    srcs = ["zip_dataset_op_test.py"],
    srcs_version = "PY2AND3",
    deps = [
        ":dataset_serialization_test",
        "//tensorflow/contrib/data/python/ops:dataset_ops",
        "//tensorflow/contrib/data/python/ops:iterator_ops",
        "//tensorflow/python:array_ops",
        "//tensorflow/python:client_testlib",
        "//tensorflow/python:dtypes",
        "//tensorflow/python:errors",
        "//tensorflow/python:framework_ops",
        "//tensorflow/python:training",
        "//tensorflow/python/data/util:nest",
        "//third_party/py/numpy",
    ],
)

py_test(
    name = "prefetching_ops_test",
    size = "small",
    srcs = ["prefetching_ops_test.py"],
    srcs_version = "PY2AND3",
<<<<<<< HEAD
    tags = [
        "manual",
        "no_oss",
    ],
=======
    tags = ["no_oss"],  # b/68785503
>>>>>>> eabee43e
    deps = [
        "//tensorflow/contrib/data/python/ops:dataset_ops",
        "//tensorflow/contrib/data/python/ops:prefetching_py",
        "//tensorflow/core:protos_all_py",
        "//tensorflow/python:client_testlib",
        "//tensorflow/python:constant_op",
        "//tensorflow/python:dtypes",
        "//tensorflow/python:resource_variable_ops",
    ],
)

filegroup(
    name = "all_files",
    srcs = glob(
        ["**/*"],
        exclude = [
            "**/METADATA",
            "**/OWNERS",
        ],
    ),
    visibility = ["//tensorflow:__subpackages__"],
)<|MERGE_RESOLUTION|>--- conflicted
+++ resolved
@@ -449,14 +449,10 @@
     size = "small",
     srcs = ["prefetching_ops_test.py"],
     srcs_version = "PY2AND3",
-<<<<<<< HEAD
     tags = [
         "manual",
-        "no_oss",
-    ],
-=======
-    tags = ["no_oss"],  # b/68785503
->>>>>>> eabee43e
+        "no_oss",  # b/68785503
+    ],
     deps = [
         "//tensorflow/contrib/data/python/ops:dataset_ops",
         "//tensorflow/contrib/data/python/ops:prefetching_py",
